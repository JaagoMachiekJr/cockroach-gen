--- conflicted
+++ resolved
@@ -82,13 +82,8 @@
 	breaker *circuit.Breaker,
 ) {
 	stopper.RunWorker(func() {
-<<<<<<< HEAD
 		ctx, cancel := context.WithCancel(c.ctx)
-		defer cancel()
-=======
-		ctx, cancel := context.WithCancel(context.TODO())
 		var wg sync.WaitGroup
->>>>>>> 280679fa
 		defer func() {
 			// This closes the outgoing stream, causing any attempt to send or
 			// receive to return an error.
